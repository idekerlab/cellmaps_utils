--- conflicted
+++ resolved
@@ -213,14 +213,10 @@
         temp_dir = tempfile.mkdtemp()
         try:
             prov = ProvenanceUtil()
-<<<<<<< HEAD
             prov.register_rocrate(temp_dir)
             s_id = prov.register_software(temp_dir, name='name',
                                           description='must be 10 characters',
-=======
-            prov.register_rocrate(temp_dir, name='some 10 character name', description='must be 10 chars')
-            s_id = prov.register_software(temp_dir, name='name', description='must be 10 characters',
->>>>>>> 039d9e7b
+
                                           version='0.1.0', file_format='.py',
                                           url='http://foo.com')
             self.assertTrue(len(s_id) > 0)
@@ -338,12 +334,8 @@
                                   description='some 10 character desc')
             crate_dict = prov.get_rocrate_as_dict(temp_dir)
             self.assertEqual({'@id', '@context', '@type',
-<<<<<<< HEAD
                               'name', 'isPartOf', '@graph', 'description', 'keywords'},
-=======
-                              'name', 'isPartOf', '@graph',
-                              'keywords', 'description'},
->>>>>>> 039d9e7b
+
                              set(crate_dict.keys()))
             self.assertEqual('foo', crate_dict['name'])
             self.assertEqual('12345', crate_dict['@id'])
